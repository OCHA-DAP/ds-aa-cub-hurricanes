project:
  type: book

jupyter: ds-aa-cub-hurricanes

book:
  title: "Anticipatory Action - Cuba Hurricanes"
  author: "OCHA Centre for Humanitarian Data"
  date: "13/05/2024"
  chapters:
    - index.qmd
    - intro.qmd
    - zma.qmd
    - ibtracs.qmd
    - imerg.qmd
    - combine_imerg_ibtracs.qmd
    - plot_optimization.qmd
    - era5_soil_moisture.qmd
<<<<<<< HEAD
    - threestage_trig_plot.qmd
=======
    # - chirps_gefs.qmd
    - chirps_gefs_raster_processing.qmd
>>>>>>> bf1b1bf5
    - summary.qmd
    - references.qmd

bibliography: references.bib

format:
  html:
    theme: cosmo
    number-sections: true
    number-depth: 3
    fig-format: "png" # More efficient than SVG for most plots
    fig-dpi: 96       # Lower DPI for faster rendering
    self-contained: false # Avoid embedding all resources for faster builds
    embed-resources: false
    toc: true          # Enable table of contents for navigation
    css: custom.css    # Apply the custom CSS globally
    toc-depth: 3
    code-fold: true
    smooth-scroll: true

execute:
  freeze: auto        # Freeze execution to avoid re-running code chunks
  cache: false         # Enable caching for faster re-renders

editor: source<|MERGE_RESOLUTION|>--- conflicted
+++ resolved
@@ -16,12 +16,9 @@
     - combine_imerg_ibtracs.qmd
     - plot_optimization.qmd
     - era5_soil_moisture.qmd
-<<<<<<< HEAD
     - threestage_trig_plot.qmd
-=======
-    # - chirps_gefs.qmd
+    - chirps_gefs.qmd
     - chirps_gefs_raster_processing.qmd
->>>>>>> bf1b1bf5
     - summary.qmd
     - references.qmd
 
